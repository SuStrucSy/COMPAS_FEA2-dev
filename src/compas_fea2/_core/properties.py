
from __future__ import absolute_import
from __future__ import division
from __future__ import print_function


# Author(s): Andrew Liew (github.com/andrewliew), Tomas Mendez Echenagucia (github.com/tmsmendez),
#            Francesco Ranaudo (github.com/franaudo)


__all__ = [
    'cElementProperties'
]


class cElementProperties(object):

    """ Initialises an ElementProperties object.

    Parameters
    ----------
    name : str
        Key name for the ElementProperties object.
    material : str
        Name of the Material object to assign.
    section : str
        Name of the Section object to assign.
    elements : list
        Element keys assignment.

    Attributes
    ----------
    name : str
        Key name for the ElementProperties object.
    material : str
        Name of the Material object to assign.
    section : str
        Name of the Section object to assign.
    elements : list
        Element keys assignment.
    """

<<<<<<< HEAD
    def __init__(self, name, material=None, section=None, elset=None, elements=None, rebar=None):
=======
    def __init__(self, name, material=None, section=None, elements=None, collection=None):
>>>>>>> 1511f98b

        self.__name__ = 'ElementProperties'
        self.name     = name
        self.material = material
        self.section  = section
<<<<<<< HEAD
        self.elset    = elset #TODO move to abaqus only
        self.elements = elements
        self.rebar    = rebar

        # if (not elset) and (not elements):
        #     raise NameError('***** ElementProperties objects require elements or element sets *****') #TODO move to abaqus only
=======
        self.elements = elements
        self.collection = collection
>>>>>>> 1511f98b


    def __str__(self):

        print('\n')
        print('compas_fea {0} object'.format(self.__name__))
        print('-' * (len(self.__name__) + 18))

        for attr in ['name', 'material', 'section', 'collection', 'elements']:
            print('{0:<13} : {1}'.format(attr, getattr(self, attr)))

        return ''


    def __repr__(self):

        return '{0}({1})'.format(self.__name__, self.name)<|MERGE_RESOLUTION|>--- conflicted
+++ resolved
@@ -40,27 +40,20 @@
         Element keys assignment.
     """
 
-<<<<<<< HEAD
     def __init__(self, name, material=None, section=None, elset=None, elements=None, rebar=None):
-=======
-    def __init__(self, name, material=None, section=None, elements=None, collection=None):
->>>>>>> 1511f98b
+
 
         self.__name__ = 'ElementProperties'
         self.name     = name
         self.material = material
         self.section  = section
-<<<<<<< HEAD
         self.elset    = elset #TODO move to abaqus only
         self.elements = elements
         self.rebar    = rebar
 
         # if (not elset) and (not elements):
         #     raise NameError('***** ElementProperties objects require elements or element sets *****') #TODO move to abaqus only
-=======
-        self.elements = elements
-        self.collection = collection
->>>>>>> 1511f98b
+
 
 
     def __str__(self):
